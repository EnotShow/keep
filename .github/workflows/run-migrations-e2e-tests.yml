on:
  workflow_call:
    inputs:
      db-type:
        required: true
        type: string
      redis_enabled:
        required: true
        type: boolean
      python-version:
        required: true
        type: string
      is-fork:
        required: true
        type: boolean
      backend-image-name:
        required: true
        type: string
      frontend-image-name:
        required: true
        type: string

jobs:
  run-migration-tests:
    runs-on: ubuntu-latest
    permissions:
      contents: read
      packages: write
    env:
      REDIS: ${{ inputs.redis_enabled }}
      REDIS_HOST: keep-redis
      REDIS_PORT: 6379
      OLD_BACKEND_IMAGE: us-central1-docker.pkg.dev/keephq/keep/keep-api:0.42.0
      SOURCE_BACKEND_IMAGE: ${{ inputs.backend-image-name }}
      OLD_FRONTEND_IMAGE: us-central1-docker.pkg.dev/keephq/keep/keep-ui:0.42.0
      SOURCE_FRONTEND_IMAGE: ${{ inputs.frontend-image-name }}
    steps:
      - name: Checkout
        uses: actions/checkout@v3

      - name: Login to GitHub Container Registry
        if: ${{ inputs.is-fork != true }}
        uses: docker/login-action@v2
        with:
          registry: ghcr.io
          username: ${{ github.actor }}
          password: ${{ secrets.GITHUB_TOKEN }}

      - name: Set up Python ${{ inputs.python-version }}
        uses: actions/setup-python@v4
        with:
          python-version: ${{ inputs.python-version }}

      - name: Install Poetry
        uses: snok/install-poetry@v1
        with:
          virtualenvs-create: true
          virtualenvs-in-project: true

      - name: Restore dependencies cache
        id: cache-deps
        uses: actions/cache@v4.2.0
        with:
          path: .venv
          key: pydeps-${{ hashFiles('**/poetry.lock') }}

      # Only install dependencies if cache miss
      - name: Install dependencies using poetry
        if: steps.cache-deps.outputs.cache-hit != 'true'
        run: poetry install --no-interaction --no-root --with dev

      - name: Get Playwright version from poetry.lock
        id: playwright-version
        run: |
          PLAYWRIGHT_VERSION=$(grep "playwright" poetry.lock -A 5 | grep "version" | head -n 1 | cut -d'"' -f2)
          echo "version=$PLAYWRIGHT_VERSION" >> $GITHUB_OUTPUT

      - name: Cache Playwright browsers
        id: playwright-cache
        uses: actions/cache@v4.2.0
        with:
          path: ~/.cache/ms-playwright
          key: playwright-${{ steps.playwright-version.outputs.version }}

      - name: Install Playwright and dependencies
        if: steps.playwright-cache.outputs.cache-hit != 'true'
        run: |
          poetry run playwright install --with-deps

      # For forks: Build images locally again since they don't persist between jobs
      - name: Set up Docker Buildx
        if: ${{ inputs.is-fork == true }}
        id: buildx
        uses: docker/setup-buildx-action@v2

      - name: Rebuild frontend image locally for fork PRs
        if: ${{ inputs.is-fork == true }}
        uses: docker/build-push-action@v4
        with:
          context: keep-ui
          file: ./docker/Dockerfile.ui
          push: false
          load: true
          tags: |
            keep-frontend:local
          cache-from: type=gha
          cache-to: type=gha,mode=max
          build-args: |
            BUILDKIT_INLINE_CACHE=1

      - name: Rebuild backend image locally for fork PRs
        if: ${{ inputs.is-fork == true }}
        uses: docker/build-push-action@v4
        with:
          context: .
          file: ./docker/Dockerfile.api
          push: false
          load: true
          tags: |
            keep-backend:local
          cache-from: type=gha
          cache-to: type=gha,mode=max
          build-args: |
            BUILDKIT_INLINE_CACHE=1

      # Phase 1: Run old version
      - name: Create docker-compose file for old version
        run: |
          cp tests/e2e_tests/docker-compose-e2e-${{ inputs.db-type }}.yml tests/e2e_tests/docker-compose-modified.yml
          sed -i "s|%KEEPFRONTEND_IMAGE%|${{ env.OLD_FRONTEND_IMAGE }}|g" tests/e2e_tests/docker-compose-modified.yml
          sed -i "s|%KEEPBACKEND_IMAGE%|${{ env.OLD_BACKEND_IMAGE }}|g" tests/e2e_tests/docker-compose-modified.yml
          cat tests/e2e_tests/docker-compose-modified.yml

      - name: Start old version services
        run: |
          if [[ "${{ inputs.is-fork }}" != "true" ]]; then
            docker compose -p keep --project-directory . -f tests/e2e_tests/docker-compose-modified.yml pull
          fi
          docker compose -p keep --project-directory . -f tests/e2e_tests/docker-compose-modified.yml up -d

      - name: Wait for old version services
        run: |
          # Function for exponential backoff
          function wait_for_service() {
            local service_name=$1
            local check_command=$2
            local max_attempts=$3
            local compose_service=$4  # Docker Compose service name
            local attempt=0
            local wait_time=1
          
            echo "Waiting for $service_name to be ready..."
            until eval "$check_command"; do
              if [ "$attempt" -ge "$max_attempts" ]; then
                echo "Max attempts reached, exiting..."
                # Show final logs before exiting
                if [ ! -z "$compose_service" ]; then
                  echo "===== FINAL LOGS FOR ON ERROR EXIT $compose_service ====="
                  docker compose -p keep --project-directory . -f tests/e2e_tests/docker-compose-modified.yml logs $compose_service
                  echo "=========================================="
                fi
                exit 1
              fi
          
              echo "Waiting for $service_name... (Attempt: $((attempt+1)), waiting ${wait_time}s)"
          
              # Print logs using docker compose
              if [ ! -z "$compose_service" ]; then
                echo "===== RECENT LOGS FOR $compose_service ====="
                docker compose -p keep --project-directory . -f tests/e2e_tests/docker-compose-modified.yml logs $compose_service --tail 100
                echo "=========================================="
              fi
          
              attempt=$((attempt+1))
              sleep $wait_time
              # Exponential backoff with max of 8 seconds
              wait_time=$((wait_time * 2 > 8 ? 8 : wait_time * 2))
            done
            echo "$service_name is ready!"
          
            # last time, print logs using docker compose
            if [ ! -z "$compose_service" ]; then
              echo "===== FINAL LOGS FOR $compose_service ====="
              docker compose -p keep --project-directory . -f tests/e2e_tests/docker-compose-modified.yml logs $compose_service --tail 100
              echo "=========================================="
            fi
          }
          
          # Database checks
          if [ "${{ inputs.db-type }}" == "mysql" ]; then
            wait_for_service "MySQL Database" "docker compose -p keep --project-directory . -f tests/e2e_tests/docker-compose-modified.yml exec -T keep-database mysqladmin ping -h \"localhost\" --silent" 10 "keep-database"
            wait_for_service "MySQL Database (DB AUTH)" "docker compose -p keep --project-directory . -f tests/e2e_tests/docker-compose-modified.yml exec -T keep-database-db-auth mysqladmin ping -h \"localhost\" --silent" 10 "keep-database-db-auth"
          elif [ "${{ inputs.db-type }}" == "postgres" ]; then
            wait_for_service "Postgres Database" "docker compose -p keep --project-directory . -f tests/e2e_tests/docker-compose-modified.yml exec -T keep-database pg_isready -h localhost -U keepuser" 10 "keep-database"
            wait_for_service "Postgres Database (DB AUTH)" "docker compose -p keep --project-directory . -f tests/e2e_tests/docker-compose-modified.yml exec -T keep-database-db-auth pg_isready -h localhost -U keepuser" 10 "keep-database-db-auth"
          fi
          
          # Wait for services with health checks
          wait_for_service "Keep backend" "curl --output /dev/null --silent --fail http://localhost:8080/healthcheck" 15 "keep-backend"
          wait_for_service "Keep backend (DB AUTH)" "curl --output /dev/null --silent --fail http://localhost:8081/healthcheck" 15 "keep-backend-db-auth"
          wait_for_service "Keep frontend" "curl --output /dev/null --silent --fail http://localhost:3000/" 15 "keep-frontend"
          wait_for_service "Keep frontend (DB AUTH)" "curl --output /dev/null --silent --fail http://localhost:3001/" 15 "keep-frontend-db-auth"
          
          # Give everything a bit more time to stabilize
          echo "Giving services additional time to stabilize..."
          sleep 10

      - name: Run tests against old version
        run: |
          # Prepare alembic config
          docker exec keep-keep-backend-1  cp /venv/lib/python3.11/site-packages/keep/alembic.ini ./alembic_temp.ini
          docker exec keep-keep-backend-1  sed -i 's|script_location.*|script_location = /venv/lib/python3.11/site-packages/keep/api/models/db/migrations|' ./alembic_temp.ini
          
          # Run alembic inside the container and extract revision containing '(head)'
          REVISION=$(docker exec keep-keep-backend-1  alembic -c ./alembic_temp.ini current | grep '(head)' | awk '{print $1}')
          
          echo "Current head revision: $REVISION"
      
          # Save to output variable to reuse in later steps
          echo "revision=$REVISION" >> $GITHUB_OUTPUT
          
          poetry run pytest -v tests/e2e_tests/test_end_to_end_db_auth.py -n 4 --dist=loadfile

      - name: Stop old version services
        run: |
          docker compose -p keep --project-directory . -f tests/e2e_tests/docker-compose-modified.yml down

      # Phase 2: Run source version
      - name: Create docker-compose file for source version
        run: |
          cp tests/e2e_tests/docker-compose-e2e-${{ inputs.db-type }}.yml tests/e2e_tests/docker-compose-modified.yml
          sed -i "s|%KEEPFRONTEND_IMAGE%|${{ env.SOURCE_FRONTEND_IMAGE }}|g" tests/e2e_tests/docker-compose-modified.yml
          sed -i "s|%KEEPBACKEND_IMAGE%|${{ env.SOURCE_BACKEND_IMAGE }}|g" tests/e2e_tests/docker-compose-modified.yml
          cat tests/e2e_tests/docker-compose-modified.yml

      - name: Start source version services
        run: |
          if [[ "${{ inputs.is-fork }}" != "true" ]]; then
            docker compose -p keep --project-directory . -f tests/e2e_tests/docker-compose-modified.yml pull
          fi
          docker compose -p keep --project-directory . -f tests/e2e_tests/docker-compose-modified.yml up -d

      - name: Wait for source version services
        run: |
          # Function for exponential backoff
          function wait_for_service() {
            local service_name=$1
            local check_command=$2
            local max_attempts=$3
            local compose_service=$4  # Docker Compose service name
            local attempt=0
            local wait_time=1
          
            echo "Waiting for $service_name to be ready..."
            until eval "$check_command"; do
              if [ "$attempt" -ge "$max_attempts" ]; then
                echo "Max attempts reached, exiting..."
                # Show final logs before exiting
                if [ ! -z "$compose_service" ]; then
                  echo "===== FINAL LOGS FOR ON ERROR EXIT $compose_service ====="
                  docker compose -p keep --project-directory . -f tests/e2e_tests/docker-compose-modified.yml logs $compose_service
                  echo "=========================================="
                fi
                exit 1
              fi
          
              echo "Waiting for $service_name... (Attempt: $((attempt+1)), waiting ${wait_time}s)"
          
              # Print logs using docker compose
              if [ ! -z "$compose_service" ]; then
                echo "===== RECENT LOGS FOR $compose_service ====="
                docker compose -p keep --project-directory . -f tests/e2e_tests/docker-compose-modified.yml logs $compose_service --tail 100
                echo "=========================================="
              fi
          
              attempt=$((attempt+1))
              sleep $wait_time
              # Exponential backoff with max of 8 seconds
              wait_time=$((wait_time * 2 > 8 ? 8 : wait_time * 2))
            done
            echo "$service_name is ready!"
          
            # last time, print logs using docker compose
            if [ ! -z "$compose_service" ]; then
              echo "===== FINAL LOGS FOR $compose_service ====="
              docker compose -p keep --project-directory . -f tests/e2e_tests/docker-compose-modified.yml logs $compose_service --tail 100
              echo "=========================================="
            fi
          }
          
          # Database checks
          if [ "${{ inputs.db-type }}" == "mysql" ]; then
            wait_for_service "MySQL Database" "docker compose -p keep --project-directory . -f tests/e2e_tests/docker-compose-modified.yml exec -T keep-database mysqladmin ping -h \"localhost\" --silent" 10 "keep-database"
            wait_for_service "MySQL Database (DB AUTH)" "docker compose -p keep --project-directory . -f tests/e2e_tests/docker-compose-modified.yml exec -T keep-database-db-auth mysqladmin ping -h \"localhost\" --silent" 10 "keep-database-db-auth"
          elif [ "${{ inputs.db-type }}" == "postgres" ]; then
            wait_for_service "Postgres Database" "docker compose -p keep --project-directory . -f tests/e2e_tests/docker-compose-modified.yml exec -T keep-database pg_isready -h localhost -U keepuser" 10 "keep-database"
            wait_for_service "Postgres Database (DB AUTH)" "docker compose -p keep --project-directory . -f tests/e2e_tests/docker-compose-modified.yml exec -T keep-database-db-auth pg_isready -h localhost -U keepuser" 10 "keep-database-db-auth"
          fi
          
          # Wait for services with health checks
          wait_for_service "Keep backend" "curl --output /dev/null --silent --fail http://localhost:8080/healthcheck" 15 "keep-backend"
          wait_for_service "Keep backend (DB AUTH)" "curl --output /dev/null --silent --fail http://localhost:8081/healthcheck" 15 "keep-backend-db-auth"
          wait_for_service "Keep frontend" "curl --output /dev/null --silent --fail http://localhost:3000/" 15 "keep-frontend"
          wait_for_service "Keep frontend (DB AUTH)" "curl --output /dev/null --silent --fail http://localhost:3001/" 15 "keep-frontend-db-auth"
          
          # Give everything a bit more time to stabilize
          echo "Giving services additional time to stabilize..."
          sleep 10

      - name: Run tests against source version
        run: |
          # Prepare alembic config
          docker exec keep-keep-backend-1  cp /venv/lib/python3.11/site-packages/keep/alembic.ini ./alembic_temp.ini
          docker exec keep-keep-backend-1  sed -i 's|script_location.*|script_location = /venv/lib/python3.11/site-packages/keep/api/models/db/migrations|' ./alembic_temp.ini
          
          # Run alembic inside the container and extract revision containing '(head)'
          REVISION=$(docker exec keep-keep-backend-1  alembic -c ./alembic_temp.ini current | grep '(head)' | awk '{print $1}')
          
          echo "Current head revision: $REVISION"
          
          if [[ "$REVISION" != "$WORKFLOW_REVISION" ]]; then
            echo "Revisions don't match, continue..."
          else
            echo "Revisions match, exiting..."
            exit 1
          fi
          
          # Save to output variable to reuse in later steps
          echo "revision=$REVISION" >> $GITHUB_OUTPUT
          
          poetry run pytest -v tests/e2e_tests/test_end_to_end_db_auth.py -n 4 --dist=loadfile
        env:
          WORKFLOW_REVISION: ${{ steps.get_revision.outputs.revision }}

      - name: Add dummy migration
        run: |
<<<<<<< HEAD
          docker exec keep-keep-backend-1 bash -c "
            cp /venv/lib/python3.11/site-packages/keep/alembic.ini ./alembic_temp.ini &&
            sed -i 's|script_location.*|script_location = /venv/lib/python3.11/site-packages/keep/api/models/db/migrations|' ./alembic_temp.ini &&

            LAST_MIGRATION=\$(ls -t /venv/lib/python3.11/site-packages/keep/api/models/db/migrations/versions/*.py | head -n1) &&
            echo \"Last migration: \$LAST_MIGRATION\" &&

            cd /venv/lib/python3.11/site-packages/keep/api/models/db/ &&
            alembic -c /home/app/alembic_temp.ini revision -m \"test_dummy_migration\" &&

            NEW_MIGRATION=\$(ls -t migrations/versions/*.py | head -n1) &&

            cat > \"\$NEW_MIGRATION\" << EOF
            \"\"\"test_dummy_migration
      
            Revision ID: \$(basename \"\$NEW_MIGRATION\" .py)
            Revises: \$(basename \"\$LAST_MIGRATION\" .py)
            Create Date: \$(date +\"%Y-%m-%d %H:%M:%S\")
      
            \"\"\"
            from alembic import op
            import sqlalchemy as sa
      
            # revision identifiers, used by Alembic.
            revision = '\$(basename \"\$NEW_MIGRATION\" .py)'
            down_revision = '\$(basename \"\$LAST_MIGRATION\" .py)'
            branch_labels = None
            depends_on = None
      
            def upgrade() -> None:
              # Empty upgrade operation
              pass
      
            def downgrade() -> None:
              # Empty downgrade operation
              pass
            EOF
            
            alembic -c /home/app/alembic_temp.ini upgrade head
            "
          echo "Dummy migration added"
=======
          # Add dummy migration script to container
          docker cp ./tests/e2e_tests/add_dummy_migration.sh keep-keep-backend-1:/app/add_dummy_migration.sh 
          
          # Run script inside the container
          docker exec keep-keep-backend-1 chmod +x /app/add_dummy_migration.sh
          docker exec keep-keep-backend-1 /app//add_dummy_migration.sh
>>>>>>> a38facc9

      - name: Stop source version services
        run: |
          docker compose -p keep --project-directory . -f tests/e2e_tests/docker-compose-modified.yml down

      # Phase 3: Run source version without dummy migration again
      - name: Start old version services again
        run: |
          docker compose -p keep --project-directory . -f tests/e2e_tests/docker-compose-modified.yml up -d

      - name: Wait for source version services again
        run: |
          # Function for exponential backoff
          function wait_for_service() {
            local service_name=$1
            local check_command=$2
            local max_attempts=$3
            local compose_service=$4  # Docker Compose service name
            local attempt=0
            local wait_time=1
          
            echo "Waiting for $service_name to be ready..."
            until eval "$check_command"; do
              if [ "$attempt" -ge "$max_attempts" ]; then
                echo "Max attempts reached, exiting..."
                # Show final logs before exiting
                if [ ! -z "$compose_service" ]; then
                  echo "===== FINAL LOGS FOR ON ERROR EXIT $compose_service ====="
                  docker compose -p keep --project-directory . -f tests/e2e_tests/docker-compose-modified.yml logs $compose_service
                  echo "=========================================="
                fi
                exit 1
              fi
          
              echo "Waiting for $service_name... (Attempt: $((attempt+1)), waiting ${wait_time}s)"
          
              # Print logs using docker compose
              if [ ! -z "$compose_service" ]; then
                echo "===== RECENT LOGS FOR $compose_service ====="
                docker compose -p keep --project-directory . -f tests/e2e_tests/docker-compose-modified.yml logs $compose_service --tail 100
                echo "=========================================="
              fi
          
              attempt=$((attempt+1))
              sleep $wait_time
              # Exponential backoff with max of 8 seconds
              wait_time=$((wait_time * 2 > 8 ? 8 : wait_time * 2))
            done
            echo "$service_name is ready!"
          
            # last time, print logs using docker compose
            if [ ! -z "$compose_service" ]; then
              echo "===== FINAL LOGS FOR $compose_service ====="
              docker compose -p keep --project-directory . -f tests/e2e_tests/docker-compose-modified.yml logs $compose_service --tail 100
              echo "=========================================="
            fi
          }
          
          # Database checks
          if [ "${{ inputs.db-type }}" == "mysql" ]; then
            wait_for_service "MySQL Database" "docker compose -p keep --project-directory . -f tests/e2e_tests/docker-compose-modified.yml exec -T keep-database mysqladmin ping -h \"localhost\" --silent" 10 "keep-database"
            wait_for_service "MySQL Database (DB AUTH)" "docker compose -p keep --project-directory . -f tests/e2e_tests/docker-compose-modified.yml exec -T keep-database-db-auth mysqladmin ping -h \"localhost\" --silent" 10 "keep-database-db-auth"
          elif [ "${{ inputs.db-type }}" == "postgres" ]; then
            wait_for_service "Postgres Database" "docker compose -p keep --project-directory . -f tests/e2e_tests/docker-compose-modified.yml exec -T keep-database pg_isready -h localhost -U keepuser" 10 "keep-database"
            wait_for_service "Postgres Database (DB AUTH)" "docker compose -p keep --project-directory . -f tests/e2e_tests/docker-compose-modified.yml exec -T keep-database-db-auth pg_isready -h localhost -U keepuser" 10 "keep-database-db-auth"
          fi
          
          # Wait for services with health checks
          wait_for_service "Keep backend" "curl --output /dev/null --silent --fail http://localhost:8080/healthcheck" 15 "keep-backend"
          wait_for_service "Keep backend (DB AUTH)" "curl --output /dev/null --silent --fail http://localhost:8081/healthcheck" 15 "keep-backend-db-auth"
          wait_for_service "Keep frontend" "curl --output /dev/null --silent --fail http://localhost:3000/" 15 "keep-frontend"
          wait_for_service "Keep frontend (DB AUTH)" "curl --output /dev/null --silent --fail http://localhost:3001/" 15 "keep-frontend-db-auth"
          
          # Give everything a bit more time to stabilize
          echo "Giving services additional time to stabilize..."
          sleep 10

      - name: Run tests against old version again
        run: |
          # Prepare alembic config
          docker exec keep-keep-backend-1  cp /venv/lib/python3.11/site-packages/keep/alembic.ini ./alembic_temp.ini
          docker exec keep-keep-backend-1  sed -i 's|script_location.*|script_location = /venv/lib/python3.11/site-packages/keep/api/models/db/migrations|' ./alembic_temp.ini
          
          # Run alembic inside the container and extract revision containing '(head)'
          REVISION=$(docker exec keep-keep-backend-1  alembic -c ./alembic_temp.ini current | grep '(head)' | awk '{print $1}')
          
          echo "Current head revision: $REVISION"
          
          if [[ "$REVISION" != "$WORKFLOW_REVISION" ]]; then
            echo "Revisions don't match, continue..."
          else
            echo "Revisions match, exiting..."
            exit 1
          fi
          
          # Save to output variable to reuse in later steps
          echo "revision=$REVISION" >> $GITHUB_OUTPUT
          
          poetry run pytest -v tests/e2e_tests/test_end_to_end_db_auth.py -n 4 --dist=loadfile
        env:
          WORKFLOW_REVISION: ${{ steps.get_revision.outputs.revision }}

      - name: Stop old version services again
        run: |
          docker compose -p keep --project-directory . -f tests/e2e_tests/docker-compose-modified.yml down

      # Collect and upload logs
      - name: Collect logs
        if: always()
        run: |
          mkdir -p logs
          docker compose -p keep --project-directory . -f tests/e2e_tests/docker-compose-modified.yml logs > logs/old-version-logs.txt
          docker compose -p keep --project-directory . -f tests/e2e_tests/docker-compose-modified.yml logs > logs/source-version-logs.txt

      - name: Upload logs
        if: always()
        uses: actions/upload-artifact@v4
        with:
          name: migration-test-logs
          path: logs/<|MERGE_RESOLUTION|>--- conflicted
+++ resolved
@@ -334,7 +334,6 @@
 
       - name: Add dummy migration
         run: |
-<<<<<<< HEAD
           docker exec keep-keep-backend-1 bash -c "
             cp /venv/lib/python3.11/site-packages/keep/alembic.ini ./alembic_temp.ini &&
             sed -i 's|script_location.*|script_location = /venv/lib/python3.11/site-packages/keep/api/models/db/migrations|' ./alembic_temp.ini &&
@@ -348,42 +347,34 @@
             NEW_MIGRATION=\$(ls -t migrations/versions/*.py | head -n1) &&
 
             cat > \"\$NEW_MIGRATION\" << EOF
-            \"\"\"test_dummy_migration
-      
-            Revision ID: \$(basename \"\$NEW_MIGRATION\" .py)
-            Revises: \$(basename \"\$LAST_MIGRATION\" .py)
-            Create Date: \$(date +\"%Y-%m-%d %H:%M:%S\")
-      
-            \"\"\"
-            from alembic import op
-            import sqlalchemy as sa
-      
-            # revision identifiers, used by Alembic.
-            revision = '\$(basename \"\$NEW_MIGRATION\" .py)'
-            down_revision = '\$(basename \"\$LAST_MIGRATION\" .py)'
-            branch_labels = None
-            depends_on = None
-      
-            def upgrade() -> None:
-              # Empty upgrade operation
-              pass
-      
-            def downgrade() -> None:
-              # Empty downgrade operation
-              pass
+          \"\"\"test_dummy_migration
+    
+          Revision ID: \$(basename \"\$NEW_MIGRATION\" .py)
+          Revises: \$(basename \"\$LAST_MIGRATION\" .py)
+          Create Date: \$(date +\"%Y-%m-%d %H:%M:%S\")
+    
+          \"\"\"
+          from alembic import op
+          import sqlalchemy as sa
+    
+          # revision identifiers, used by Alembic.
+          revision = '\$(basename \"\$NEW_MIGRATION\" .py)'
+          down_revision = '\$(basename \"\$LAST_MIGRATION\" .py)'
+          branch_labels = None
+          depends_on = None
+    
+          def upgrade() -> None:
+            # Empty upgrade operation
+            pass
+    
+          def downgrade() -> None:
+            # Empty downgrade operation
+            pass
             EOF
             
             alembic -c /home/app/alembic_temp.ini upgrade head
             "
           echo "Dummy migration added"
-=======
-          # Add dummy migration script to container
-          docker cp ./tests/e2e_tests/add_dummy_migration.sh keep-keep-backend-1:/app/add_dummy_migration.sh 
-          
-          # Run script inside the container
-          docker exec keep-keep-backend-1 chmod +x /app/add_dummy_migration.sh
-          docker exec keep-keep-backend-1 /app//add_dummy_migration.sh
->>>>>>> a38facc9
 
       - name: Stop source version services
         run: |
